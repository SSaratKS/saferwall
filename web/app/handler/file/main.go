--- conflicted
+++ resolved
@@ -377,25 +377,19 @@
 // PostFiles creates a new file
 func PostFiles(c echo.Context) error {
 
-<<<<<<< HEAD
+
 	userToken := c.Get("user").(*jwt.Token)
 	claims := userToken.Claims.(jwt.MapClaims)
-	name := claims["name"].(string)
+	username := claims["name"].(string)
 
 	// Get user infos.
-	u, err := user.GetByUsername(name)
+	usr, err := user.GetByUsername(name)
 	if err != nil {
 		return c.JSON(http.StatusBadRequest, map[string]string{
 			"verbose_msg": "Username does not exists"})
 	}
-
+  
 	log.Infoln("New file uploaded by", name)
-=======
-	currentUser := c.Get("user").(*jwt.Token)
-	claims := currentUser.Claims.(jwt.MapClaims)
-	username := claims["name"].(string)
-	log.Infoln("New file uploaded by", username)
->>>>>>> f09c52e5
 
 	// Source
 	fileHeader, err := c.FormFile("file")
@@ -509,13 +503,6 @@
 			})
 		}
 
-		// Get user infos.
-		usr, err := user.GetByUsername(username)
-		if err != nil {
-			return c.JSON(http.StatusBadRequest, map[string]string{
-				"verbose_msg": "Username does not exist"})
-		}
-
 		// add new activity
 		activity := usr.NewActivity("submit", map[string]string{
 			"sha256":sha256})
@@ -781,7 +768,6 @@
 	claims := currentUser.Claims.(jwt.MapClaims)
 	username := claims["name"].(string)
 
-<<<<<<< HEAD
 	// Get user infos.
 	u, err := user.GetByUsername(username)
 	if err != nil {
@@ -791,17 +777,6 @@
 
 	// Create a new comment to store in file document.
 	com := Comment{}
-=======
-	// get target user
-	usr, err := user.GetByUsername(username)
-	if err != nil {
-		return c.JSON(http.StatusBadRequest, map[string]string{
-			"verbose_msg": "Target user does not exist"})
-	}
-
-	// Create a new comment
-	com := comment{}
->>>>>>> f09c52e5
 	err = json.Unmarshal(b, &com)
 	if err != nil {
 		return c.JSON(http.StatusInternalServerError, err.Error())
@@ -810,14 +785,14 @@
 	// Overwrite the content for now
 	now := time.Now().UTC()
 	commentID := betterguid.New()
+  
 	com.Timestamp = &now
 	com.Username = username
 	com.ID = commentID
 	file.Comments = append(file.Comments, com)
 	file.Save()
 
-<<<<<<< HEAD
-	// Create the same comment to store in user document.
+  // Create the same comment to store in user document.
 	userCom := user.Comment{}
 	userCom.Timestamp = &now
 	userCom.ID = commentID
@@ -825,13 +800,12 @@
 	userCom.Sha256 = sha256
 	u.Comments = append(u.Comments, userCom)
 	u.Save()
-=======
+  
 	// add new activity
 	activity := usr.NewActivity("comment", map[string]string{
 		"sha256":sha256, "body": com.Body})
 	usr.Activities = append(usr.Activities, activity)
 	usr.Save()
->>>>>>> f09c52e5
 
 	return c.JSON(http.StatusOK, com)
 }
@@ -877,4 +851,4 @@
 
 	return c.JSON(http.StatusOK, map[string]string{
 		"verbose_msg": "Comment was deleted"})
-}
+}