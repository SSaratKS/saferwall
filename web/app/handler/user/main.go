// Copyright 2019 Saferwall. All rights reserved.
// Use of this source code is governed by Apache v2 license
// license that can be found in the LICENSE file.

package user

import (
	"context"
	"encoding/json"
	"fmt"
	"io/ioutil"
	"net/http"
	"strings"
	"time"

	"github.com/couchbase/gocb/v2"
	"github.com/dgrijalva/jwt-go"
	"github.com/labstack/echo/v4"
	"github.com/minio/minio-go/v6"
	"github.com/saferwall/saferwall/web/app"
	"github.com/saferwall/saferwall/web/app/common/db"
	"github.com/saferwall/saferwall/web/app/common/utils"
	"github.com/saferwall/saferwall/web/app/email"
	"github.com/xeipuuv/gojsonschema"

	"bytes"
	"errors"

	log "github.com/sirupsen/logrus"
	"github.com/spf13/viper"

	"github.com/saferwall/saferwall/web/app/middleware"
	"golang.org/x/crypto/bcrypt"
)

var (
	// ErrUserAlreadyConfirmed is retgurned when a user account has been already confirmed.
	ErrUserAlreadyConfirmed = errors.New("Account already confirmed")
)

// Activity represents an event made by the user such as `upload`.
type Activity struct {
	Timestamp *time.Time        `json:"timestamp,omitempty"`
	Type      string            `json:"type,omitempty"`
	Content   interface{} `json:"content,omitempty"`
}

type Submission struct {
	Timestamp *time.Time `json:"timestamp,omitempty"`
	Sha256    string     `json:"sha256,omitempty"`
}

type Comment struct {
	Timestamp *time.Time `json:"timestamp,omitempty"`
	Sha256  string    `json:"sha256,omitempty"`
	Body      string    `json:"body,omitempty"`
	ID        string    `json:"id,omitempty"`
}

// User represent a user.
type User struct {
	Email       string       `json:"email,omitempty"`
	Username    string       `json:"username,omitempty"`
	Password    string       `json:"password,omitempty"`
	Name        string       `json:"name,omitempty"`
	Location    string       `json:"location,omitempty"`
	URL         string       `json:"url,omitempty"`
	Bio         string       `json:"bio,omitempty"`
	Confirmed   bool         `json:"confirmed,omitempty"`
	MemberSince *time.Time   `json:"member_since,omitempty"`
	LastSeen    *time.Time   `json:"last_seen,omitempty"`
	Admin       bool         `json:"admin,omitempty"`
	HasAvatar   bool         `json:"has_avatar,omitempty"`
	Following   []string     `json:"following,omitempty"`
	Followers   []string     `json:"followers,omitempty"`
	Likes       []string     `json:"likes,omitempty"`
<<<<<<< HEAD
	Activities  []activity   `json:"activities,omitempty"`
	Submissions []Submission `json:"submissions,omitempty"`
	Comments    []Comment    `json:"comments,omitempty"`
=======
	Activities  []Activity   `json:"activities,omitempty"`
	Submissions []submission `json:"submissions,omitempty"`
>>>>>>> f09c52e5
}

// NewActivity creates a new activity.
func (u *User) NewActivity(activityType string, content map[string]string) Activity {
	act := Activity{}
	now := time.Now().UTC()
	act.Timestamp = &now
	act.Type = activityType
	act.Content = content
	return act
}

// UpdatePassword creates a JWT token for email confirmation.
func (u *User) UpdatePassword(newPassword string) {
	u.Password = hashAndSalt([]byte(newPassword))

	// Creates the new user and save it to DB.
	u.Save()
}

// GenerateEmailConfirmationToken creates a JWT token for email confirmation.
func (u *User) GenerateEmailConfirmationToken() (string, error) {

	// Set custom claims
	claims := &middleware.CustomClaims{
		u.Username,
		"confirm-email",
		jwt.StandardClaims{
			ExpiresAt: time.Now().Add(time.Hour * 1).Unix(),
		},
	}

	// Create token with claims
	token := jwt.NewWithClaims(jwt.SigningMethodHS256, claims)

	// Generate encoded token and send it as response.
	key := viper.GetString("auth.signkey")
	t, err := token.SignedString([]byte(key))
	return t, err
}

// GenerateResetPasswordToken creates a JWT token for password change.
func (u *User) GenerateResetPasswordToken() (string, error) {

	// Set custom claims
	claims := &middleware.CustomClaims{
		u.Username,
		"reset-password",
		jwt.StandardClaims{
			ExpiresAt: time.Now().Add(time.Hour * 1).Unix(),
		},
	}

	// Create token with claims
	token := jwt.NewWithClaims(jwt.SigningMethodHS256, claims)

	// Generate encoded token and send it as response.
	key := viper.GetString("auth.signkey")
	t, err := token.SignedString([]byte(key))
	return t, err
}

// hashAndSalt hash with a salt a password.
func hashAndSalt(pwd []byte) string {

	// Use GenerateFromPassword to hash & salt pwd.
	// MinCost is just an integer constant provided by the bcrypt
	// package along with DefaultCost & MaxCost.
	// The cost can be any value you want provided it isn't lower
	// than the MinCost (4)
	hash, err := bcrypt.GenerateFromPassword(pwd, bcrypt.MinCost)
	if err != nil {
		log.Println(err)
	}
	// GenerateFromPassword returns a byte slice so we need to
	// convert the bytes to a string and return it
	return string(hash)
}

// Save adds user to a database.
func (u *User) Save() {
	db.UsersCollection.Upsert(u.Username, u, &gocb.UpsertOptions{})
	log.Infof("User %s was created successefuly", u.Username)
}

// Create creates a new user
func Create(username, password, email string) User {

	t := time.Now().UTC()
	u := User{
		Username:    username,
		Password:    password,
		Email:       email,
		MemberSince: &t,
		Admin:       false,
	}

	return u
}

// Confirm confirms user.
func Confirm(username string) error {
	user, err := GetByUsername(username)
	if err != nil {
		return err
	}

	if user.Confirmed {
		return ErrUserAlreadyConfirmed
	}

	user.Confirmed = true
	user.Save()
	return nil
}

// CheckEmailExist returns true if emails exists
func CheckEmailExist(email string) (bool, error) {

	query := "SELECT COUNT(*) as count FROM `users` WHERE `email`=$email;"
	params := make(map[string]interface{}, 1)
	params["email"] = email
	rows, err := db.Cluster.Query(query, &gocb.QueryOptions{NamedParameters: params})
	if err != nil {
		return false, err
	}
	defer rows.Close()

	var row interface{}
	err = rows.One(&row)
	if err != nil {
		return false, err
	}

	count := row.(map[string]interface{})["count"]
	emailExist := count.(float64) > 0
	return emailExist, nil
}

// GetUserByUsernameFields return user by username(optional: selecting fields)
func GetUserByUsernameFields(fields []string, username string) (User, error) {

	// Select only demanded fields
	var query string
	if len(fields) > 0 {
		var buffer bytes.Buffer
		buffer.WriteString("SELECT ")
		length := len(fields)
		for index, field := range fields {
			buffer.WriteString(field)
			if index < length-1 {
				buffer.WriteString(",")
			}
		}
		buffer.WriteString(" FROM `users` WHERE `username`=$username")
		query = buffer.String()
	} else {
		query = "SELECT users.* FROM `users` WHERE `username`=$username"
	}

	// Interfaces for handling streaming return values
	var row User

	// Execute Query
	params := make(map[string]interface{}, 1)
	params["username"] = username
	rows, err := db.Cluster.Query(query,
		&gocb.QueryOptions{NamedParameters: params})
	if err != nil {
		fmt.Println("Error executing n1ql query:", err)
		return row, err
	}

	// Stream the first result only into the interface
	err = rows.One(&row)
	if err != nil {
		fmt.Println("Error iterating query result, reason: ", err)
		return row, err
	}

	return row, nil
}

// DeleteAllUsers will empty users bucket
func DeleteAllUsers() {
	// Keep in mind that you must have flushing enabled in the buckets configuration.
	mgr, err := db.Cluster.Buckets()
	if err != nil {
		log.Errorf("Failed to create bucket manager %v", err)
	}
	err = mgr.FlushBucket("users", nil)
	if err != nil {
		log.Errorf("Failed to flush bucket manager %v", err)
	}
}

// GetAllUsers return all users (optional: selecting fields)
func GetAllUsers(fields []string) ([]User, error) {

	// Select only demanded fields
	var query string
	if len(fields) > 0 {
		var buffer bytes.Buffer
		buffer.WriteString("SELECT ")
		length := len(fields)
		for index, field := range fields {
			buffer.WriteString(field)
			if index < length-1 {
				buffer.WriteString(",")
			}
		}
		buffer.WriteString(" FROM `users`")
		query = buffer.String()
	} else {
		query = "SELECT users.* FROM `users`"
	}

	// Execute Query
	rows, err := db.Cluster.Query(query, &gocb.QueryOptions{})
	if err != nil {
		log.Println("Error executing n1ql query:", err)
	}

	// Interfaces for handling streaming return values
	var row User
	var retValues []User

	// Stream the values returned from the query into a typed array of structs
	for rows.Next(&row) {
		row.Password = ""
		retValues = append(retValues, row)
	}

	return retValues, nil
}

// GetByUsername return user document
func GetByUsername(username string) (User, error) {

	// get our user
	user := User{}

	getResult, err := db.UsersCollection.Get(username, &gocb.GetOptions{})
	if err != nil {
		log.Errorln(err)
		return user, err
	}

	err = getResult.Content(&user)
	if err != nil {
		log.Errorln(err)
		return user, err
	}

	return user, nil
}

// GetUserByEmail return a user document from email
func GetUserByEmail(email string) (User, error) {

	query := "SELECT users.* FROM `users` WHERE `email`=$email"

	// Execute Query
	params := make(map[string]interface{}, 1)
	params["email"] = email

	// Interfaces for handling streaming return values
	var row User

	// Execute Query
	rows, err := db.Cluster.Query(query, &gocb.QueryOptions{NamedParameters: params})
	if err != nil {
		fmt.Println("Error executing n1ql query:", err)
		return row, err
	}

	defer rows.Close()

	err = rows.One(&row)
	if err != nil {
		return row, err
	}

	return row, nil
}

// CreateAdminUser creates admin user.
func CreateAdminUser() {
	username := viper.GetString("app.admin_user")
	password := viper.GetString("app.admin_pwd")
	email := viper.GetString("app.admin_email")

	u, _ := GetByUsername(username)
	if u.Username != "" {
		log.Printf("Admin user %s already exists, do not created it", username)
		return
	}

	newUser := User{
		Username: username,
		Email:    email,
	}

	t := time.Now().UTC()
	newUser.MemberSince = &t
	newUser.Admin = true
	newUser.Password = hashAndSalt([]byte(password))
	newUser.Confirmed = true
	newUser.HasAvatar = true
	newUser.Save()

	f := app.SfwAvatarFileDesc
	fi, err := f.Stat()
	if err != nil {
		log.Fatal("Could not obtain stat, err: ", err)
	}
	// Upload the sample to the object storage.
	ctx, cancel := context.WithTimeout(context.Background(), 30*time.Second)
	defer cancel()
	_, err = app.MinioClient.PutObjectWithContext(ctx, app.AvatarSpaceBucket,
		username, app.SfwAvatarFileDesc, fi.Size(),
		minio.PutObjectOptions{ContentType: "application/octet-stream"})
	if err != nil {
		log.Fatal("Failed to upload object, err: ", err)
	}

	log.Println("Successfully created admin user")
}

// deleteUser will delete a user
func deleteUser(username string) error {

	// delete user
	_, err := db.UsersCollection.Remove(username, &gocb.RemoveOptions{})
	return err
}

// GetUser handle /GET request
func GetUser(c echo.Context) error {

	// get query param `fields` for filtering & sanitize them
	filters := utils.GetQueryParamsFields(c)
	if len(filters) > 0 {
		user := User{}
		allowed := utils.IsFilterAllowed(utils.GetStructFields(user), filters)
		if !allowed {
			return c.JSON(http.StatusBadRequest, "Filters not allowed")
		}
	}

	// get path param
	username := c.Param("username")
	user, err := GetUserByUsernameFields(filters, username)
	if err != nil {
		return c.JSON(http.StatusNotFound, map[string]string{
			"verbose_msg": "User not found"})
	}

	// hide sensitive data
	user.Password = ""
	user.Email = ""
	return c.JSON(http.StatusOK, user)
}

// PutUser updates a given user.
func PutUser(c echo.Context) error {

	currentUser := c.Get("user").(*jwt.Token)
	claims := currentUser.Claims.(jwt.MapClaims)
	currentUsername := claims["name"].(string)

	// get path param
	username := c.Param("username")

	if username != currentUsername {
		return c.JSON(http.StatusUnauthorized, map[string]string{
			"verbose_msg": "Not allowed to update other users' data"})
	}

	// Read the json body
	b, err := ioutil.ReadAll(c.Request().Body)
	if err != nil {
		return echo.NewHTTPError(http.StatusBadRequest, err.Error())
	}

	// Verify length
	if len(b) == 0 {
		return c.JSON(http.StatusBadRequest, map[string]string{
			"verbose_msg": "You have sent an empty json"})
	}

	// Validate JSON
	l := gojsonschema.NewBytesLoader(b)
	result, err := app.UserUpdateSchema.Validate(l)
	if err != nil {
		return c.JSON(http.StatusBadRequest, err.Error())
	}
	if !result.Valid() {
		msg := ""
		for _, desc := range result.Errors() {
			msg += fmt.Sprintf("%s, ", desc.Description())
		}
		msg = strings.TrimSuffix(msg, ", ")
		return c.JSON(http.StatusBadRequest, map[string]string{
			"verbose_msg": msg})
	}

	// Get user infos.
	u, err := GetByUsername(username)
	if err != nil {
		return c.JSON(http.StatusBadRequest, map[string]string{
			"verbose_msg": "Username does not exists"})
	}

	// merge it
	err = json.Unmarshal(b, &u)
	if err != nil {
		return c.JSON(http.StatusBadRequest, err.Error())
	}

	db.UsersCollection.Upsert(username, u, &gocb.UpsertOptions{})

	// Empty private fields to not be displayed in json
	u.Password = ""
	return c.JSON(http.StatusOK, u)
}

// DeleteUser handle /DELETE request
func DeleteUser(c echo.Context) error {

	currentUser := c.Get("user").(*jwt.Token)
	claims := currentUser.Claims.(jwt.MapClaims)
	currentUsername := claims["name"].(string)

	// get path param
	username := c.Param("username")

	if username != currentUsername {
		return c.JSON(http.StatusUnauthorized, map[string]string{
			"verbose_msg": "Not allowed to delete another user account's"})
	}

	// Get user infos.
	_, err := GetByUsername(username)
	if err != nil {
		return c.JSON(http.StatusBadRequest, map[string]string{
			"verbose_msg": "Username does not exists"})
	}

	// Perform the deletion
	err = deleteUser(username)
	if err != nil {
		return c.JSON(http.StatusInternalServerError, map[string]string{
			"verbose_msg": err.Error()})
	}

	return c.JSON(http.StatusOK, map[string]string{
		"verbose_msg": "User has been deleted successefuly"})
}

// PostUsers adds a new user.
func PostUsers(c echo.Context) error {

	// Read the json body
	b, err := ioutil.ReadAll(c.Request().Body)
	if err != nil {
		return echo.NewHTTPError(http.StatusBadRequest, err.Error())
	}

	// Verify length
	if len(b) == 0 {
		return c.JSON(http.StatusBadRequest, map[string]string{
			"verbose_msg": "You have sent an empty json"})
	}

	// Validate JSON
	l := gojsonschema.NewBytesLoader(b)
	result, err := app.UserSchema.Validate(l)
	if err != nil {
		return c.JSON(http.StatusBadRequest, err.Error())
	}
	if !result.Valid() {
		msg := ""
		for _, desc := range result.Errors() {
			msg += fmt.Sprintf("%s, ", desc.Description())
		}
		msg = strings.TrimSuffix(msg, ", ")
		return c.JSON(http.StatusBadRequest, map[string]string{
			"verbose_msg": msg})
	}

	// Bind it to our User instance.
	newUser := User{}
	err = json.Unmarshal(b, &newUser)
	if err != nil {
		return c.JSON(http.StatusInternalServerError, err.Error())
	}

	// check if user already exist in DB.
	u, err := GetByUsername(newUser.Username)
	if err == nil && u.Username != "" {
		return c.JSON(http.StatusBadRequest, map[string]string{
			"verbose_msg": "Username already exists !"})
	}

	// check if email already exists in DB.
	EmailExist, _ := CheckEmailExist(newUser.Email)
	if EmailExist {
		return c.JSON(http.StatusBadRequest, map[string]string{
			"verbose_msg": "Email already exists !"})
	}

	// Update some details
	t := time.Now().UTC()
	newUser.Password = hashAndSalt([]byte(newUser.Password))
	newUser.Name = ""
	newUser.MemberSince = &t
	newUser.Confirmed = false
	newUser.Bio = ""
	newUser.URL = ""
	newUser.Location = ""
	newUser.LastSeen = &t
	newUser.Following = nil
	newUser.Followers = nil
	newUser.Likes = nil
	newUser.Comments = nil
	newUser.Submissions = nil
	newUser.Activities = nil
	newUser.HasAvatar = false
	newUser.Admin = false

	// Creates the new user and save it to DB.
	newUser.Save()

	// Send confirmation email
	token, err := newUser.GenerateEmailConfirmationToken()
	if err != nil {
		return c.JSON(http.StatusInternalServerError, map[string]string{
			"verbose_msg": "Internal server error !"})
	}

	// Generate the email confirmation url
	r := c.Request()
	baseURL := c.Scheme() + "://" + r.Host
	link := baseURL + "/v1/auth/confirm/" + "?token=" + token
	go email.Send(newUser.Username, link, newUser.Email, "confirm")

	return c.JSON(http.StatusCreated, map[string]string{
		"verbose_msg": "ok"})
}

// PutUsers bulk updates Users
func PutUsers(c echo.Context) error {
	return c.String(http.StatusOK, "PutUsers")
}

// DeleteUsers handlers /DELETE
func DeleteUsers(c echo.Context) error {

	// should be processed in the background
	go DeleteAllUsers()
	return c.JSON(http.StatusOK, map[string]string{
		"verbose_msg": "ok"})
}

// GetUsers returns all users.
func GetUsers(c echo.Context) error {

	// get query param `fields` for filtering & sanitize them
	filters := utils.GetQueryParamsFields(c)
	if len(filters) > 0 {
		user := User{}
		allowed := utils.IsFilterAllowed(utils.GetStructFields(user), filters)
		if !allowed {
			return c.JSON(http.StatusBadRequest, "Filters not allowed")
		}
	}

	// get all users
	allUsers, err := GetAllUsers(filters)
	if err != nil {
		return c.JSON(http.StatusBadRequest, err.Error())
	}
	return c.JSON(http.StatusOK, allUsers)
}

// GetAvatar returns a user avatar.
func GetAvatar(c echo.Context) error {

	// get path param
	username := c.Param("username")

	// Get user infos.
	usr, err := GetByUsername(username)
	if err != nil {
		return c.JSON(http.StatusBadRequest, map[string]string{
			"verbose_msg": "Username does not exist"})
	}

	// If the user does not set a custom avatar, we serve a default one.
	if !usr.HasAvatar {
		return c.Stream(http.StatusOK, "image/png", app.AvatarFileDesc)
	}

	// Read it from object storage.
	reader, err := app.MinioClient.GetObject(
		app.AvatarSpaceBucket, username, minio.GetObjectOptions{})
	if err != nil {
		return c.JSON(http.StatusInternalServerError, err.Error())
	}
	defer reader.Close()

	_, err = reader.Stat()
	if err != nil {
		return c.JSON(http.StatusNotFound, err.Error())
	}

	return c.Stream(http.StatusOK, "image/png", reader)
}

// UpdateAvatar updates the users' avatar
func UpdateAvatar(c echo.Context) error {

	currentUser := c.Get("user").(*jwt.Token)
	claims := currentUser.Claims.(jwt.MapClaims)
	currentUsername := claims["name"].(string)

	// get path param
	username := c.Param("username")
	if username != currentUsername {
		return c.JSON(http.StatusUnauthorized, map[string]string{
			"verbose_msg": "Not allowed to update someone else avatar account's"})
	}

	// Get user infos.
	usr, err := GetByUsername(username)
	if err != nil {
		return c.JSON(http.StatusBadRequest, map[string]string{
			"verbose_msg": "Username does not exist"})
	}

	// Source
	fileHeader, err := c.FormFile("file")
	if err != nil {
		return c.JSON(http.StatusCreated, map[string]string{
			"verbose_msg": "Missing file, did you send the file via the form request ?",
		})
	}

	// Check file size
	if fileHeader.Size > app.MaxAvatarFileSize {
		return c.JSON(http.StatusRequestEntityTooLarge, map[string]string{
			"verbose_msg": "File too large. he maximum allowed is 100KB",
			"Filename":    fileHeader.Filename,
		})
	}

	// Open the file
	file, err := fileHeader.Open()
	if err != nil {
		log.Error("Opening a file handle failed, err: ", err)
		return c.JSON(http.StatusInternalServerError, map[string]string{
			"verbose_msg": "Unable to open the file",
			"Filename":    fileHeader.Filename,
		})
	}
	defer file.Close()

	// Get the size
	size := fileHeader.Size
	log.Infoln("File size: ", size)

	// Read the content
	fileContents, err := ioutil.ReadAll(file)
	if err != nil {
		log.Error("Opening a reading the file content, err: ", err)
		return c.JSON(http.StatusInternalServerError, map[string]string{
			"verbose_msg": "ReadAll failed",
			"Filename":    fileHeader.Filename,
		})
	}

	// Upload the sample to the object storage.
	ctx, cancel := context.WithTimeout(context.Background(), 30*time.Second)
	defer cancel()
	n, err := app.MinioClient.PutObjectWithContext(ctx, app.AvatarSpaceBucket,
		username, bytes.NewReader(fileContents), size,
		minio.PutObjectOptions{ContentType: "application/octet-stream"})
	if err != nil {
		log.Error("Failed to upload object, err: ", err)
		return c.JSON(http.StatusInternalServerError, map[string]string{
			"verbose_msg": "PutObject failed",
			"Description": err.Error(),
			"Filename":    fileHeader.Filename,
		})
	}

	log.Println("Successfully uploaded bytes: ", n)

	// Update user
	usr.HasAvatar = true
	usr.Save()

	return c.JSON(http.StatusOK, map[string]string{
		"verbose_msg": "Updated successefuly",
		"Filename":    fileHeader.Filename,
	})
}

// Actions handles the different actions over a user.
func Actions(c echo.Context) error {

	// extract user from token
	u := c.Get("user").(*jwt.Token)
	claims := u.Claims.(jwt.MapClaims)
	username := claims["name"].(string)

	// Get user infos.
	currentUser, err := GetByUsername(username)
	if err != nil {
		return c.JSON(http.StatusBadRequest, map[string]string{
			"verbose_msg": "Username does not exist"})
	}

	// Read the json body
	b, err := ioutil.ReadAll(c.Request().Body)
	if err != nil {
		return echo.NewHTTPError(http.StatusBadRequest, err.Error())
	}

	// Verify length
	if len(b) == 0 {
		return c.JSON(http.StatusBadRequest, map[string]string{
			"verbose_msg": "You have sent an empty json"})
	}

	// Validate JSON
	l := gojsonschema.NewBytesLoader(b)
	result, err := app.UserActionSchema.Validate(l)
	if err != nil {
		return c.JSON(http.StatusBadRequest, err.Error())
	}
	if !result.Valid() {
		msg := ""
		for _, desc := range result.Errors() {
			msg += fmt.Sprintf("%s, ", desc.Description())
		}
		msg = strings.TrimSuffix(msg, ", ")
		return c.JSON(http.StatusBadRequest, map[string]string{
			"verbose_msg": msg})
	}

	// get the type of action
	var actions map[string]interface{}
	err = json.Unmarshal(b, &actions)
	if err != nil {
		return c.JSON(http.StatusInternalServerError, err.Error())
	}

	actionType := actions["type"].(string)

	// get target user
	targetUser, err := GetByUsername(c.Param("username"))
	if err != nil {
		return c.JSON(http.StatusBadRequest, map[string]string{
			"verbose_msg": "Target user does not exist"})
	}

	if currentUser.Username == targetUser.Username {
		return c.JSON(http.StatusBadRequest, map[string]string{
			"verbose_msg": "Not allowed to follow yourself"})
	}

	switch actionType {
	case "follow":
		if !utils.IsStringInSlice(targetUser.Username, currentUser.Following) {
			currentUser.Following = append(currentUser.Following, targetUser.Username)

			// add new activity
			activity := currentUser.NewActivity("follow", map[string]string{
				"user": targetUser.Username})
			currentUser.Activities = append(currentUser.Activities, activity)
			currentUser.Save()

		}
		if !utils.IsStringInSlice(currentUser.Username, targetUser.Followers) {
			targetUser.Followers = append(targetUser.Followers, currentUser.Username)
			targetUser.Save()
		}

	case "unfollow":
		if utils.IsStringInSlice(targetUser.Username, currentUser.Following) {
			currentUser.Following = utils.RemoveStringFromSlice(currentUser.Following, targetUser.Username)
		}
		if utils.IsStringInSlice(currentUser.Username, targetUser.Followers) {
			targetUser.Followers = utils.RemoveStringFromSlice(targetUser.Followers, currentUser.Username)
		}
		currentUser.Save()
		targetUser.Save()
	}

	return c.JSON(http.StatusOK, map[string]string{
		"verbose_msg": "action success",
	})
}

// Activities represents the feed displayed in the landing page.
func Activities(c echo.Context) error {

	currentUser := c.Get("user").(*jwt.Token)
	claims := currentUser.Claims.(jwt.MapClaims)
	currentUsername := claims["name"].(string)

	// get path param
	username := c.Param("username")

	if username != currentUsername {
		return c.JSON(http.StatusUnauthorized, map[string]string{
			"verbose_msg": "Not allowed to fetch another user account's activities"})
	}

	// Get user infos.
	_, err := GetByUsername(username)
	if err != nil {
		return c.JSON(http.StatusBadRequest, map[string]string{
			"verbose_msg": "Username does not exists"})
	}

	// Get all activities from all users whom I am following.
	params := make(map[string]interface{}, 1)
	params["user"] = username
	query := "SELECT RAW u1.activities FROM `users` u1 WHERE u1.`username` IN (SELECT RAW `following`[0] FROM `users` u2 WHERE u2.`username`=$user)"

	// Execute Query
	rows, err := db.Cluster.Query(query, &gocb.QueryOptions{NamedParameters: params})
	if err != nil {
		return c.JSON(http.StatusInternalServerError, map[string]string{
			"verbose_msg": err.Error(),
		})	
	}
	defer rows.Close()

	// Interfaces for handling streaming return values
	// var activities []Activity

	// Stream the values returned from the query into a typed array of structs
	var activities []Activity
	for rows.Next(&activities) {}
	return c.JSON(http.StatusOK, activities)
}
<|MERGE_RESOLUTION|>--- conflicted
+++ resolved
@@ -74,14 +74,9 @@
 	Following   []string     `json:"following,omitempty"`
 	Followers   []string     `json:"followers,omitempty"`
 	Likes       []string     `json:"likes,omitempty"`
-<<<<<<< HEAD
 	Activities  []activity   `json:"activities,omitempty"`
 	Submissions []Submission `json:"submissions,omitempty"`
 	Comments    []Comment    `json:"comments,omitempty"`
-=======
-	Activities  []Activity   `json:"activities,omitempty"`
-	Submissions []submission `json:"submissions,omitempty"`
->>>>>>> f09c52e5
 }
 
 // NewActivity creates a new activity.
@@ -931,4 +926,4 @@
 	var activities []Activity
 	for rows.Next(&activities) {}
 	return c.JSON(http.StatusOK, activities)
-}
+}