<template>
  <header class="dashboard-header">
    <router-link to="/" class="logo">
      <img src="../../assets/imgs/logo.png" alt="" />
    </router-link>
    <div class="mobile-nav" @click="showinmobile = !showinmobile">
      <i class="icon ion-android-menu"></i>
    </div>
    <div class="header-search" :class="{ active: showinmobile }">
<<<<<<< HEAD
      <input type="text" placeholder="Quick lookup file hash, URL or IP." @change.prevent="handleSearch" />
      <button type="submit">
=======
      <input
        type="search"
        placeholder="Quick lookup file hash, URL or IP."
        v-model="hash"
      />
      <button type="submit" @click.prevent="searchByHash">
>>>>>>> c53f688e
        <i class="icon ion-ios-cloud-upload-outline"></i>
      </button>
    </div>
    <transition name="slide-fade">
      <notification
        :style="notificationStyling"
        type="is-danger"
        @closeNotif="close()"
        v-if="notifActive"
      >
        {{ notificationError }}
      </notification>
    </transition>
    <nav class="dashboard-nav" :class="{ mobile: showinmobile }">
      <ul>
        <li><router-link to="/">Search</router-link></li>
        <li><router-link to="/">Upload</router-link></li>
        <li><router-link to="/">Statistics</router-link></li>
        <li class="has-dropdown" @click="dropdownActive = !dropdownActive">
          <div class="profile">
            <span>{{ storeState.username || "" }}</span>
            <img src="../../assets/imgs/avatar.jpg" alt="" />
          </div>
          <ul class="dropdown-container" :class="{ active: dropdownActive }">
            <li>
              <router-link to="/">
                <i class="icon ion-grid"></i>
                Your Submissions
              </router-link>
            </li>
            <li>
              <router-link to="/">
                <i class="icon ion-android-settings"></i>
                Settings
              </router-link>
            </li>
            <li>
              <button
                :class="
                  storeState.loggedIn ? 'has-text-danger' : 'has-text-link'
                "
                @click="loginOrLogout"
              >
                <i
                  class="icon"
                  :class="storeState.loggedIn ? 'ion-log-out' : 'ion-log-in'"
                ></i>
                {{ storeState.loggedIn ? "Sign Out" : "Sign In" }}
              </button>
            </li>
          </ul>
        </li>
      </ul>
    </nav>
  </header>
</template>

<script>
import { store } from "../../store.js"
import axios from "axios"
import Notification from "@/components/elements/Notification"
export default {
  name: "Header",
  data() {
    return {
      hash: "",
      notificationError: "",
      notifActive: false,
      dropdownActive: false,
      showinmobile: false,
      storeState: store.state,
      notificationStyling: {
        width: "fit-content",
        height: "auto",
        position: "absolute",
        left: "50%",
        top: "10px",
        transform: "translateX(-50%)",
      },
    }
  },
  components: {
    notification: Notification,
  },
  methods: {
    showMobileSearch() {},
    loginOrLogout() {
      if (this.storeState.loggedIn) {
        store.logOut()
        this.$router.go("/")
      } else {
        this.$router.push("/login")
      }
    },

    getJWTToken() {
      const token = this.$cookie.get("JWTCookie")
      return token
    },
<<<<<<< HEAD
    handleSearch(event) {
      store.setHash(event.target.value)
    }
=======
    close() {
      this.notifActive = false
    },
    searchByHash() {
      axios
        .get(`/api/v1/files/${this.hash}/`, {
          validateStatus: (status) => status === 200,
        })
        .then(() => {
          store.setHash(this.hash)
          this.$router.push(`/summary/${this.hash}`)
        })
        .catch(() => {
          this.notifActive = true
          this.notificationError =
            "Sorry, we couldn't find the file you were looking for, please upload it to view the results!"
          setTimeout(() => {
            this.notifActive = false
          }, 3000)
        })
    },
>>>>>>> c53f688e
  },

  created() {
    const token = this.getJWTToken()
    store.setLoggedIn(token)
    store.setUsername(token)
  },
}
</script>

<style scoped lang="scss">
@import "../../assets/scss/variables";

header.dashboard-header {
  padding-right: 20px;
  background: #fff;
  height: 50px;
  line-height: 50px;
  box-shadow: 0 2px 3px rgba(10, 10, 10, 0.1), 0 0 0 1px rgba(10, 10, 10, 0.1);
  z-index: 99;
  position: fixed;
  top: 0;
  left: 0;
  width: 100%;

  .logo {
    float: left;
    line-height: 62px;
    height: 50px;
    width: 200px;
    text-align: center;

    img {
      height: 20px;
    }
  }

  .mobile-nav {
    // margin-left:20px;
    float: right;
    height: 50px;
    width: 50px;
    line-height: 50px;
    border-left: solid 1px rgba(10, 10, 10, 0.1);
    border-right: solid 1px rgba(10, 10, 10, 0.1);
    text-align: center;

    @media screen and (min-width: 792px) {
      display: none;
    }
  }

  .header-search {
    display: inline-block;
    width: 500px;
    height: 50px;
    position: relative;
    border-left: solid 1px rgba(black, 0.1);
    border-right: solid 1px rgba(black, 0.1);

    @media screen and (max-width: 1086px) {
      width: 400px;
    }

    @media screen and (max-width: 997px) {
      width: 300px;
    }

    @media screen and (max-width: 890px) {
      width: 200px;
    }

    input {
      float: left;
      height: 50px;
      width: calc(100% - 50px);
      padding: 0 10px;
      border: 0;
      font-size: 13px;
    }

    button {
      float: right;
      width: 50px;
      height: 50px;
      line-height: 50px;
      text-align: center;
      color: $primary-color;
      border: 0;
      background-color: transparent;
      font-size: 24px;
      cursor: pointer;
    }
  }

  nav.dashboard-nav {
    float: right;
    &,
    * {
      transition: all 0s;
    }

    @media screen and (max-width: 792px) {
      display: none;
    }

    ul {
      li {
        display: inline-block;
        line-height: 50px;

        a {
          display: inline-block;
          padding: 0 5px;
          font-size: 14px;
          color: #2c3e50;
          font-weight: 500;
          transition: all 0.2s;

          &:hover {
            color: $primary-color;
          }
        }

        & > .profile {
          margin-left: 10px;
          cursor: pointer;
          border-left: solid 1px rgba(10, 10, 10, 0.1);
          padding-left: 10px;

          span {
            font-size: 14px;
            padding-right: 10px;
            font-weight: 500;
          }

          img {
            display: inline-block;
            vertical-align: middle;
            height: 40px;
            width: 40px;
            border-radius: 50%;
            border: solid 1px rgba(10, 10, 10, 0.1);
          }
        }

        &.has-dropdown {
          position: relative;

          .dropdown-container {
            transform: scale(0);
            transform-origin: 100% 0;
            transition: all 0.2s;
            position: absolute;
            top: 40px;
            right: 0;
            width: 200px;
            padding: 0 10px;
            background: #fff;
            // box-shadow: 0 2px 3px rgba(10, 10, 10, 0.1), 0 0 0 1px rgba(10, 10, 10, 0.1);
            box-shadow: -2px 3px 10px rgba(10, 10, 10, 0.1);
            border-radius: 4px;

            &.active {
              transform: scale(1);
            }

            li {
              line-height: 30px;
              display: inline;

              a,
              button {
                display: inline-block;
                width: 100%;
                color: rgba(black, 0.6);
                font-weight: 500;
                font-size: 14px;

                &:hover {
                  color: $primary-color !important;
                }
              }

              button {
                text-align: left;
                padding: 0 5px 0 5px;
                transition: all 0.2s;
                background: none;
                border: none;
                cursor: pointer;
              }
            }
          }
        }
      }
    }

    &.mobile {
      display: block;
      position: fixed;
      top: 100px;
      width: 100%;
      background-color: #fff;
      z-index: 9999999999;
      box-shadow: 0 5px 10px rgba(10, 10, 10, 0.1);
      padding-bottom: 10px;

      li {
        width: 100%;
        text-align: center;

        & > .profile {
          border-left: 0;
        }
      }

      ul.dropdown-container {
        right: calc(50% - 100px) !important;

        li a {
          text-align: left;
        }
      }
    }
  }

  .slide-fade-enter-active {
    transition: all 0.3s ease;
  }
  .slide-fade-leave-active {
    transition: all 0.8s cubic-bezier(1, 0.5, 0.8, 1);
  }
  .slide-fade-enter,
  .slide-fade-leave-to {
    transform: translateX(10px);
    opacity: 0;
  }

  @media screen and (max-width: 792px) {
    padding-right: 20px;

    .header-search {
      position: fixed;
      top: 50px;
      left: 0;
      width: 100%;
      background-color: #fff;
      margin-left: 0;
      height: 0;
      padding: 0;
      overflow: hidden;

      &.active {
        padding: 0 10px;
        height: 50px;
      }
    }

    nav.dashboard-nav {
      ul {
        li {
          & > .profile {
            span {
              display: none;
            }
          }
        }
      }
    }
  }
}
</style><|MERGE_RESOLUTION|>--- conflicted
+++ resolved
@@ -7,17 +7,12 @@
       <i class="icon ion-android-menu"></i>
     </div>
     <div class="header-search" :class="{ active: showinmobile }">
-<<<<<<< HEAD
-      <input type="text" placeholder="Quick lookup file hash, URL or IP." @change.prevent="handleSearch" />
-      <button type="submit">
-=======
       <input
         type="search"
         placeholder="Quick lookup file hash, URL or IP."
         v-model="hash"
       />
       <button type="submit" @click.prevent="searchByHash">
->>>>>>> c53f688e
         <i class="icon ion-ios-cloud-upload-outline"></i>
       </button>
     </div>
@@ -117,11 +112,6 @@
       const token = this.$cookie.get("JWTCookie")
       return token
     },
-<<<<<<< HEAD
-    handleSearch(event) {
-      store.setHash(event.target.value)
-    }
-=======
     close() {
       this.notifActive = false
     },
@@ -143,7 +133,6 @@
           }, 3000)
         })
     },
->>>>>>> c53f688e
   },
 
   created() {
